# ws: a node.js WebSocket library

[![Version npm](https://img.shields.io/npm/v/ws.svg)](https://www.npmjs.com/package/ws)
[![Linux Build](https://img.shields.io/travis/websockets/ws/master.svg)](https://travis-ci.org/websockets/ws)
[![Windows Build](https://ci.appveyor.com/api/projects/status/github/websockets/ws?branch=master&svg=true)](https://ci.appveyor.com/project/lpinca/ws)
[![Coverage Status](https://img.shields.io/coveralls/websockets/ws/master.svg)](https://coveralls.io/r/websockets/ws?branch=master)

`ws` is a simple to use, blazing fast, and thoroughly tested WebSocket client
and server implementation.

Passes the quite extensive Autobahn test suite. See http://websockets.github.com/ws
for the full reports.

## Protocol support

* **HyBi drafts 07-12** (Use the option `protocolVersion: 8`)
* **HyBi drafts 13-17** (Current default, alternatively option `protocolVersion: 13`)

## Installing

```
npm install --save ws
```

### Opt-in for performance

There are 2 optional modules that can be installed along side with the `ws`
module. These modules are binary addons which improve certain operations, but as
they are binary addons they require compilation which can fail if no c++
compiler is installed on the host system.

- `npm install --save bufferutil`: Improves internal buffer operations which
  allows for faster processing of masked WebSocket frames and general buffer
  operations.
- `npm install --save utf-8-validate`: The specification requires validation of
  invalid UTF-8 chars, some of these validations could not be done in JavaScript
  hence the need for a binary addon. In most cases you will already be
  validating the input that you receive for security purposes leading to double
  validation. But if you want to be 100% spec-conforming and have fast
  validation of UTF-8 then this module is a must.

## API Docs

See [`/doc/ws.md`](https://github.com/websockets/ws/blob/master/doc/ws.md)
for Node.js-like docs for the ws classes.

## WebSocket compression

`ws` supports the [permessage-deflate extension][permessage-deflate] extension
which enables the client and server to negotiate a compression algorithm and
its parameters, and then selectively apply it to the data payloads of each
WebSocket message.

The extension is enabled by default but adds a significant overhead in terms of
performance and memory comsumption. We suggest to use WebSocket compression
only if it is really needed.

To disable the extension you can set the `perMessageDeflate` option to `false`.
On the server:

```js
const WebSocket = require('ws');

const wss = new WebSocket.Server({
  perMessageDeflate: false,
  port: 8080
});
```

On the client:

```js
const WebSocket = require('ws');

const ws = new WebSocket('ws://www.host.com/path', {
  perMessageDeflate: false
});
```

## Usage examples

### Sending and receiving text data

```js
const WebSocket = require('ws');

const ws = new WebSocket('ws://www.host.com/path');

ws.on('open', function open() {
  ws.send('something');
});

ws.on('message', function incoming(data, flags) {
  // flags.binary will be set if a binary data is received.
  // flags.masked will be set if the data was masked.
});
```

### Sending binary data

```js
const WebSocket = require('ws');

const ws = new WebSocket('ws://www.host.com/path');

ws.on('open', function open() {
  const array = new Float32Array(5);

  for (var i = 0; i < array.length; ++i) {
    array[i] = i / 2;
  }

  ws.send(array);
});
```

### Server example

```js
const WebSocket = require('ws');

const wss = new WebSocket.Server({ port: 8080 });

wss.on('connection', function connection(ws) {
  ws.on('message', function incoming(message) {
    console.log('received: %s', message);
  });

  ws.send('something');
});
```

### Broadcast example

```js
const WebSocket = require('ws');

const wss = new WebSocket.Server({ port: 8080 });

// Broadcast to all.
wss.broadcast = function broadcast(data) {
  wss.clients.forEach(function each(client) {
    if (client.readyState === WebSocket.OPEN) {
      client.send(data);
    }
  });
};

wss.on('connection', function connection(ws) {
  ws.on('message', function incoming(data) {
    // Broadcast to everyone else.
    wss.clients.forEach(function each(client) {
      if (client !== ws && client.readyState === WebSocket.OPEN) {
        client.send(data);
      }
    });
  });
});
```

### ExpressJS example

```js
const express = require('express');
const http = require('http');
const url = require('url');
const WebSocket = require('ws');

const app = express();

app.use(function (req, res) {
  res.send({ msg: "hello" });
});

const server = http.createServer(app);
const wss = new WebSocket.Server({ server });

wss.on('connection', function connection(ws) {
  const location = url.parse(ws.upgradeReq.url, true);
  // You might use location.query.access_token to authenticate or share sessions
  // or ws.upgradeReq.headers.cookie (see http://stackoverflow.com/a/16395220/151312)

  ws.on('message', function incoming(message) {
    console.log('received: %s', message);
  });

  ws.send('something');
});

<<<<<<< HEAD
server.on('request', app);
server.listen(port, function () { console.log('Listening on ' + server.address().port) });
```

### Parse ExpressJS sessions by WebSocket connection

```js
var WebSocketServer = require('ws').Server
  , http = require('http')
  , express = require('express')
  , app = express();

var bodyParser=require('body-parser');
var session=require('express-session');
var sessionParser=session({

    secret: 'there is no spoon',
    cookie: { maxAge: null },
    // store: sessionStore,
    resave: true,
    saveUninitializes: true
})

app.use(sessionParser);
app.use(bodyParser.json());
app.use(bodyParser.urlencoded({extended: true}));

var server = http.createServer(app);
var wss = new WebSocketServer({
    server: server,
    verifyClient: function (info, done){

        sessionParser(info.req, {}, function(){

            console.log('VERIFY', info.req.session);
            // allow connection only if session is valid and a user is logged in
            done(info.req.session && info.req.session.user && info.req.session.user.id);
        });
    }
});

wss.on('connection', function(ws) {

    ws.on('message', function(message) {

        console.log(message, ws.upgradeReq.session);
        if(message.type && canUserDo(ws.upgradeReq.session.user, message.type)){

            // do stuff here and reply to the message
        }
    }
});
```

### Server sending broadcast data

```js
var WebSocketServer = require('ws').Server
  , wss = new WebSocketServer({ port: 8080 });

wss.broadcast = function broadcast(data) {
  wss.clients.forEach(function each(client) {
    client.send(data);
  });
};
```

### Error handling best practices

```js
// If the WebSocket is closed before the following send is attempted
ws.send('something');

// Errors (both immediate and async write errors) can be detected in an optional
// callback. The callback is also the only way of being notified that data has
// actually been sent.
ws.send('something', function ack(error) {
  // if error is not defined, the send has been completed,
  // otherwise the error object will indicate what failed.
=======
server.listen(8080, function listening() {
  console.log('Listening on %d', server.address().port);
>>>>>>> 236ea222
});
```

### echo.websocket.org demo

```js
const WebSocket = require('ws');

const ws = new WebSocket('wss://echo.websocket.org/', {
  origin: 'https://websocket.org'
});

ws.on('open', function open() {
  console.log('connected');
  ws.send(Date.now());
});

ws.on('close', function close() {
  console.log('disconnected');
});

ws.on('message', function incoming(data, flags) {
  console.log(`Roundtrip time: ${Date.now() - data} ms`, flags);

  setTimeout(function timeout() {
    ws.send(Date.now());
  }, 500);
});
```

### Other examples

For a full example with a browser client communicating with a ws server, see the
examples folder.

Otherwise, see the test cases.

## Error handling best practices

```js
// If the WebSocket is closed before the following send is attempted
ws.send('something');

// Errors (both immediate and async write errors) can be detected in an optional
// callback. The callback is also the only way of being notified that data has
// actually been sent.
ws.send('something', function ack(error) {
  // If error is not defined, the send has been completed, otherwise the error
  // object will indicate what failed.
});

// Immediate errors can also be handled with `try...catch`, but **note** that
// since sends are inherently asynchronous, socket write failures will *not* be
// captured when this technique is used.
try { ws.send('something'); }
catch (e) { /* handle error */ }
```

## Changelog

We're using the GitHub [`releases`](https://github.com/websockets/ws/releases)
for changelog entries.

## License

[MIT](LICENSE)

[permessage-deflate]: https://tools.ietf.org/html/rfc7692<|MERGE_RESOLUTION|>--- conflicted
+++ resolved
@@ -187,90 +187,8 @@
   ws.send('something');
 });
 
-<<<<<<< HEAD
-server.on('request', app);
-server.listen(port, function () { console.log('Listening on ' + server.address().port) });
-```
-
-### Parse ExpressJS sessions by WebSocket connection
-
-```js
-var WebSocketServer = require('ws').Server
-  , http = require('http')
-  , express = require('express')
-  , app = express();
-
-var bodyParser=require('body-parser');
-var session=require('express-session');
-var sessionParser=session({
-
-    secret: 'there is no spoon',
-    cookie: { maxAge: null },
-    // store: sessionStore,
-    resave: true,
-    saveUninitializes: true
-})
-
-app.use(sessionParser);
-app.use(bodyParser.json());
-app.use(bodyParser.urlencoded({extended: true}));
-
-var server = http.createServer(app);
-var wss = new WebSocketServer({
-    server: server,
-    verifyClient: function (info, done){
-
-        sessionParser(info.req, {}, function(){
-
-            console.log('VERIFY', info.req.session);
-            // allow connection only if session is valid and a user is logged in
-            done(info.req.session && info.req.session.user && info.req.session.user.id);
-        });
-    }
-});
-
-wss.on('connection', function(ws) {
-
-    ws.on('message', function(message) {
-
-        console.log(message, ws.upgradeReq.session);
-        if(message.type && canUserDo(ws.upgradeReq.session.user, message.type)){
-
-            // do stuff here and reply to the message
-        }
-    }
-});
-```
-
-### Server sending broadcast data
-
-```js
-var WebSocketServer = require('ws').Server
-  , wss = new WebSocketServer({ port: 8080 });
-
-wss.broadcast = function broadcast(data) {
-  wss.clients.forEach(function each(client) {
-    client.send(data);
-  });
-};
-```
-
-### Error handling best practices
-
-```js
-// If the WebSocket is closed before the following send is attempted
-ws.send('something');
-
-// Errors (both immediate and async write errors) can be detected in an optional
-// callback. The callback is also the only way of being notified that data has
-// actually been sent.
-ws.send('something', function ack(error) {
-  // if error is not defined, the send has been completed,
-  // otherwise the error object will indicate what failed.
-=======
 server.listen(8080, function listening() {
   console.log('Listening on %d', server.address().port);
->>>>>>> 236ea222
 });
 ```
 
