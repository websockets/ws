{
  "author": "Einar Otto Stangvik <einaros@gmail.com> (http://2x.io)",
  "name": "ws-interface",
  "description": "simple to use, blazing fast and thoroughly tested websocket client, server and console for node.js, up-to-date against RFC-6455",
<<<<<<< HEAD
  "version": "0.7.4",
=======
  "version": "1.1.0",
>>>>>>> 80be19e4
  "license": "MIT",
  "main": "index.js",
  "keywords": [
    "Hixie",
    "HyBi",
    "Push",
    "RFC-6455",
    "WebSocket",
    "WebSockets",
    "real-time"
  ],
  "repository": {
    "type": "git",
    "url": "git://github.com/psinghsp/ws.git"
  },
  "scripts": {
    "test": "make test"
  },
  "dependencies": {
    "options": ">=0.0.5",
    "ultron": "1.0.x"
  },
  "devDependencies": {
    "ansi": "0.3.x",
    "benchmark": "0.3.x",
    "bufferutil": "1.2.x",
    "expect.js": "0.3.x",
    "istanbul": "^0.4.1",
    "mocha": "2.3.x",
    "should": "8.0.x",
    "tinycolor": "0.0.x",
    "utf-8-validate": "1.2.x"
  },
  "gypfile": true
}<|MERGE_RESOLUTION|>--- conflicted
+++ resolved
@@ -2,11 +2,7 @@
   "author": "Einar Otto Stangvik <einaros@gmail.com> (http://2x.io)",
   "name": "ws-interface",
   "description": "simple to use, blazing fast and thoroughly tested websocket client, server and console for node.js, up-to-date against RFC-6455",
-<<<<<<< HEAD
-  "version": "0.7.4",
-=======
-  "version": "1.1.0",
->>>>>>> 80be19e4
+  "version": "1.2.0",
   "license": "MIT",
   "main": "index.js",
   "keywords": [
