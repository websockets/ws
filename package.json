--- conflicted
+++ resolved
@@ -1,10 +1,6 @@
 {
   "name": "@thzero/ws",
-<<<<<<< HEAD
   "version": "0.0.2",
-=======
-  "version": "0.0.1",
->>>>>>> 595d606e
   "description": "Simple to use, blazing fast and thoroughly tested websocket client and server for Node.js",
   "keywords": [
     "HyBi",
