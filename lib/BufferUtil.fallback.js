--- conflicted
+++ resolved
@@ -15,48 +15,16 @@
       offset += buf.length;
     }
   },
-<<<<<<< HEAD
   mask: function(source, mask, output, offset, length) {
     for (var i = 0; i < length; i++) {
       output[offset + i] = source[i] ^ mask[i & 3];
     }
   },
   unmask: function(data, mask) {
+    // required until https://github.com/nodejs/node/issues/9006 is resolved
     var length = data.length;
     for (var i = 0; i < length; i++) {
       data[i] ^= mask[i & 3];
-=======
-  mask: function (source, mask, output, offset, length) {
-    var maskNum = mask.readUInt32LE(0, true);
-    var i = 0;
-    for (; i < length - 3; i += 4) {
-      var num = maskNum ^ source.readUInt32LE(i, true);
-      if (num < 0) num = 4294967296 + num;
-      output.writeUInt32LE(num, offset + i, true);
-    }
-    /* eslint-disable no-fallthrough */
-    switch (length % 4) {
-      case 3: output[offset + i + 2] = source[i + 2] ^ mask[2];
-      case 2: output[offset + i + 1] = source[i + 1] ^ mask[1];
-      case 1: output[offset + i] = source[i] ^ mask[0];
-    }
-    /* eslint-enable no-fallthrough */
-  },
-  unmask: function (data, mask) {
-    var maskNum = mask.readUInt32LE(0, true);
-    var length = data.length;
-    var i = 0;
-    for (; i < length - 3; i += 4) {
-      var num = maskNum ^ data.readUInt32LE(i, true);
-      if (num < 0) num = 4294967296 + num;
-      data.writeUInt32LE(num, i, true);
-    }
-    /* eslint-disable no-fallthrough */
-    switch (length % 4) {
-      case 3: data[i + 2] = data[i + 2] ^ mask[2];
-      case 2: data[i + 1] = data[i + 1] ^ mask[1];
-      case 1: data[i] = data[i] ^ mask[0];
->>>>>>> b1887995
     }
   }
 };