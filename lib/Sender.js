/*!
 * ws: a node.js websocket client
 * Copyright(c) 2011 Einar Otto Stangvik <einaros@gmail.com>
 * MIT Licensed
 */

'use strict';

const EventEmitter = require('events');
const ErrorCodes = require('./ErrorCodes');
const bufferUtil = require('./BufferUtil').BufferUtil;
const PerMessageDeflate = require('./PerMessageDeflate');

/**
 * HyBi Sender implementation, Inherits from EventEmitter.
 */
class Sender extends EventEmitter {
  constructor (socket, extensions) {
    super();

    this._socket = socket;
    this.extensions = extensions || {};
    this.firstFragment = true;
    this.compress = false;
    this.messageHandlers = [];
    this.processing = false;
  }

  /**
   * Sends a close instruction to the remote party.
   *
   * @api public
   */
  close (code, data, mask, cb) {
    if (typeof code !== 'undefined') {
      if (typeof code !== 'number' ||
        !ErrorCodes.isValidErrorCode(code)) throw new Error('first argument must be a valid error code number');
    }
    code = code || 1000;
    var dataBuffer = new Buffer(2 + (data ? Buffer.byteLength(data) : 0));
    dataBuffer.writeUInt16BE(code, 0);
    if (dataBuffer.length > 2) dataBuffer.write(data, 2);

<<<<<<< HEAD
    if (this.extensions[PerMessageDeflate.extensionName]) {
      this.enqueue([this.doClose, [dataBuffer, mask, cb]]);
    } else {
      this.doClose(dataBuffer, mask, cb);
    }
  }

  doClose(data, mask, cb) {
    this.frameAndSend(0x8, data, true, mask);
    if (this.extensions[PerMessageDeflate.extensionName]) {
      this.messageHandlerCallback();
    }
    if (typeof cb == 'function') cb();
=======
    var self = this;
    this.messageHandlers.push(function (callback) {
      self.frameAndSend(0x8, dataBuffer, true, mask);
      callback();
      if (typeof cb === 'function') cb();
    });
    this.flush();
>>>>>>> b1887995
  }

  /**
   * Sends a ping message to the remote party.
   *
   * @api public
   */
<<<<<<< HEAD
  ping(data, options) {
    if (this.extensions[PerMessageDeflate.extensionName]) {
      this.enqueue([this.doPing, [data, options]]);
    } else {
      this.doPing(data, options);
    }
  }

  doPing(data, options) {
    var mask = options && options.mask;
    this.frameAndSend(0x9, data || '', true, mask);
    if (this.extensions[PerMessageDeflate.extensionName]) {
      this.messageHandlerCallback();
    }
=======
  ping (data, options) {
    var mask = options && options.mask;
    var self = this;
    this.messageHandlers.push(function (callback) {
      self.frameAndSend(0x9, data || '', true, mask);
      callback();
    });
    this.flush();
>>>>>>> b1887995
  }

  /**
   * Sends a pong message to the remote party.
   *
   * @api public
   */
<<<<<<< HEAD
  pong(data, options) {
    if (this.extensions[PerMessageDeflate.extensionName]) {
      this.enqueue([this.doPong, [data, options]]);
    } else {
      this.doPong(data, options);
    }
  }
=======
  pong (data, options) {
    var mask = options && options.mask;
    var self = this;
    this.messageHandlers.push(function (callback) {
      self.frameAndSend(0xa, data || '', true, mask);
      callback();
    });
>>>>>>> b1887995

  doPong(data, options) {
    var mask = options && options.mask;
    this.frameAndSend(0xa, data || '', true, mask);
    if (this.extensions[PerMessageDeflate.extensionName]) {
      this.messageHandlerCallback();
    }
  }

  /**
   * Sends text or binary data to the remote party.
   *
   * @api public
   */
  send (data, options, cb) {
    var finalFragment = !options || options.fin !== false;
    var mask = options && options.mask;
    var compress = options && options.compress;
    var opcode = options && options.binary ? 2 : 1;
    if (this.firstFragment === false) {
      opcode = 0;
      compress = false;
    } else {
      this.firstFragment = false;
      this.compress = compress;
    }
    if (finalFragment) this.firstFragment = true;

<<<<<<< HEAD
    if (this.extensions[PerMessageDeflate.extensionName]) {
      this.enqueue([this.sendCompressed, [opcode, data, finalFragment, mask, compress, cb]]);
    } else {
      this.frameAndSend(opcode, data, finalFragment, mask, false, cb);
    }
  }

  sendCompressed(opcode, data, finalFragment, mask, compress, cb) {
    this.applyExtensions(data, finalFragment, this.compress, (err, data) => {
      if (err) {
        if (typeof cb == 'function') cb(err);
        else this.emit('error', err);
        return;
      }
      this.frameAndSend(opcode, data, finalFragment, mask, compress, cb);
      this.messageHandlerCallback();
=======
    var compressFragment = this.compress;

    var self = this;
    this.messageHandlers.push(function (callback) {
      self.applyExtensions(data, finalFragment, compressFragment, function (err, data) {
        if (err) {
          if (typeof cb === 'function') cb(err);
          else self.emit('error', err);
          return;
        }
        self.frameAndSend(opcode, data, finalFragment, mask, compress, cb);
        callback();
      });
>>>>>>> b1887995
    });
  }

  /**
   * Frames and sends a piece of data according to the HyBi WebSocket protocol.
   *
   * @api private
   */
  frameAndSend (opcode, data, finalFragment, maskData, compressed, cb) {
    var canModifyData = false;

    if (!data) {
      var buff = [opcode | (finalFragment ? 0x80 : 0), 0 | (maskData ? 0x80 : 0)]
        .concat(maskData ? [0, 0, 0, 0] : []);
      sendFramedData.call(this, new Buffer(buff), null, cb);
      return;
    }

    if (!Buffer.isBuffer(data)) {
      if ((data.buffer || data) instanceof ArrayBuffer) {
        data = getBufferFromNative(data);
      } else {
        canModifyData = true;
        //
        // If people want to send a number, this would allocate the number in
        // bytes as memory size instead of storing the number as buffer value. So
        // we need to transform it to string in order to prevent possible
        // vulnerabilities / memory attacks.
        //
        if (typeof data === 'number') data = data.toString();

        data = new Buffer(data);
      }
    }

    var dataLength = data.length;
    var dataOffset = maskData ? 6 : 2;
    var secondByte = dataLength;

    if (dataLength >= 65536) {
      dataOffset += 8;
      secondByte = 127;
    } else if (dataLength > 125) {
      dataOffset += 2;
      secondByte = 126;
    }

    var mergeBuffers = dataLength < 32768 || (maskData && !canModifyData);
    var totalLength = mergeBuffers ? dataLength + dataOffset : dataOffset;
    var outputBuffer = new Buffer(totalLength);
    outputBuffer[0] = finalFragment ? opcode | 0x80 : opcode;
    if (compressed) outputBuffer[0] |= 0x40;

    switch (secondByte) {
      case 126:
        outputBuffer.writeUInt16BE(dataLength, 2);
        break;
      case 127:
        outputBuffer.writeUInt32BE(0, 2);
        outputBuffer.writeUInt32BE(dataLength, 6);
    }

    if (maskData) {
      outputBuffer[1] = secondByte | 0x80;
      var mask = getRandomMask();
      outputBuffer[dataOffset - 4] = mask[0];
      outputBuffer[dataOffset - 3] = mask[1];
      outputBuffer[dataOffset - 2] = mask[2];
      outputBuffer[dataOffset - 1] = mask[3];
      if (mergeBuffers) {
        bufferUtil.mask(data, mask, outputBuffer, dataOffset, dataLength);
      } else {
        bufferUtil.mask(data, mask, data, 0, dataLength);
      }
    } else {
      outputBuffer[1] = secondByte;
      if (mergeBuffers) {
        data.copy(outputBuffer, dataOffset);
      }
    }
    sendFramedData.call(this, outputBuffer, mergeBuffers ? null : data, cb);
  }

  /**
   * Execute message handler buffers
   *
   * @api private
   */
  flush () {
    if (this.processing) return;

    var handler = this.messageHandlers.shift();
    if (!handler) return;

    this.processing = true;

    handler[0].apply(this, handler[1]);
  }

<<<<<<< HEAD
  messageHandlerCallback() {
    this.processing = false;
    process.nextTick(() => this.flush());
  }

  enqueue(params) {
    this.messageHandlers.push(params);
    this.flush();
=======
    handler(function () {
      self.processing = false;
      process.nextTick(function () {
        self.flush();
      });
    });
>>>>>>> b1887995
  }

  /**
   * Apply extensions to message
   *
   * @api private
   */
  applyExtensions (data, fin, compress, callback) {
    if (compress && data) {
      if ((data.buffer || data) instanceof ArrayBuffer) {
        data = getBufferFromNative(data);
      }
      this.extensions[PerMessageDeflate.extensionName].compress(data, fin, callback);
    } else {
      callback(null, data);
    }
  }
}

module.exports = Sender;

function getBufferFromNative (data) {
  // data is either an ArrayBuffer or ArrayBufferView.
  return !data.buffer
    ? new Buffer(data)
    : new Buffer(data.buffer).slice(data.byteOffset, data.byteOffset + data.byteLength);
}

function getRandomMask () {
  return new Buffer([
    ~~(Math.random() * 255),
    ~~(Math.random() * 255),
    ~~(Math.random() * 255),
    ~~(Math.random() * 255)
  ]);
}

function sendFramedData (outputBuffer, data, cb) {
  try {
    if (data) {
      this._socket.write(outputBuffer, 'binary');
      this._socket.write(data, 'binary', cb);
    } else {
      this._socket.write(outputBuffer, 'binary', cb);
    }
  } catch (e) {
    if (typeof cb === 'function') cb(e);
    else this.emit('error', e);
  }
}<|MERGE_RESOLUTION|>--- conflicted
+++ resolved
@@ -41,7 +41,6 @@
     dataBuffer.writeUInt16BE(code, 0);
     if (dataBuffer.length > 2) dataBuffer.write(data, 2);
 
-<<<<<<< HEAD
     if (this.extensions[PerMessageDeflate.extensionName]) {
       this.enqueue([this.doClose, [dataBuffer, mask, cb]]);
     } else {
@@ -49,21 +48,12 @@
     }
   }
 
-  doClose(data, mask, cb) {
+  doClose (data, mask, cb) {
     this.frameAndSend(0x8, data, true, mask);
     if (this.extensions[PerMessageDeflate.extensionName]) {
       this.messageHandlerCallback();
     }
-    if (typeof cb == 'function') cb();
-=======
-    var self = this;
-    this.messageHandlers.push(function (callback) {
-      self.frameAndSend(0x8, dataBuffer, true, mask);
-      callback();
-      if (typeof cb === 'function') cb();
-    });
-    this.flush();
->>>>>>> b1887995
+    if (typeof cb === 'function') cb();
   }
 
   /**
@@ -71,8 +61,7 @@
    *
    * @api public
    */
-<<<<<<< HEAD
-  ping(data, options) {
+  ping (data, options) {
     if (this.extensions[PerMessageDeflate.extensionName]) {
       this.enqueue([this.doPing, [data, options]]);
     } else {
@@ -80,22 +69,12 @@
     }
   }
 
-  doPing(data, options) {
+  doPing (data, options) {
     var mask = options && options.mask;
     this.frameAndSend(0x9, data || '', true, mask);
     if (this.extensions[PerMessageDeflate.extensionName]) {
       this.messageHandlerCallback();
     }
-=======
-  ping (data, options) {
-    var mask = options && options.mask;
-    var self = this;
-    this.messageHandlers.push(function (callback) {
-      self.frameAndSend(0x9, data || '', true, mask);
-      callback();
-    });
-    this.flush();
->>>>>>> b1887995
   }
 
   /**
@@ -103,25 +82,15 @@
    *
    * @api public
    */
-<<<<<<< HEAD
-  pong(data, options) {
+  pong (data, options) {
     if (this.extensions[PerMessageDeflate.extensionName]) {
       this.enqueue([this.doPong, [data, options]]);
     } else {
       this.doPong(data, options);
     }
   }
-=======
-  pong (data, options) {
-    var mask = options && options.mask;
-    var self = this;
-    this.messageHandlers.push(function (callback) {
-      self.frameAndSend(0xa, data || '', true, mask);
-      callback();
-    });
->>>>>>> b1887995
-
-  doPong(data, options) {
+
+  doPong (data, options) {
     var mask = options && options.mask;
     this.frameAndSend(0xa, data || '', true, mask);
     if (this.extensions[PerMessageDeflate.extensionName]) {
@@ -148,7 +117,6 @@
     }
     if (finalFragment) this.firstFragment = true;
 
-<<<<<<< HEAD
     if (this.extensions[PerMessageDeflate.extensionName]) {
       this.enqueue([this.sendCompressed, [opcode, data, finalFragment, mask, compress, cb]]);
     } else {
@@ -156,30 +124,15 @@
     }
   }
 
-  sendCompressed(opcode, data, finalFragment, mask, compress, cb) {
+  sendCompressed (opcode, data, finalFragment, mask, compress, cb) {
     this.applyExtensions(data, finalFragment, this.compress, (err, data) => {
       if (err) {
-        if (typeof cb == 'function') cb(err);
+        if (typeof cb === 'function') cb(err);
         else this.emit('error', err);
         return;
       }
       this.frameAndSend(opcode, data, finalFragment, mask, compress, cb);
       this.messageHandlerCallback();
-=======
-    var compressFragment = this.compress;
-
-    var self = this;
-    this.messageHandlers.push(function (callback) {
-      self.applyExtensions(data, finalFragment, compressFragment, function (err, data) {
-        if (err) {
-          if (typeof cb === 'function') cb(err);
-          else self.emit('error', err);
-          return;
-        }
-        self.frameAndSend(opcode, data, finalFragment, mask, compress, cb);
-        callback();
-      });
->>>>>>> b1887995
     });
   }
 
@@ -279,23 +232,14 @@
     handler[0].apply(this, handler[1]);
   }
 
-<<<<<<< HEAD
-  messageHandlerCallback() {
+  messageHandlerCallback () {
     this.processing = false;
     process.nextTick(() => this.flush());
   }
 
-  enqueue(params) {
+  enqueue (params) {
     this.messageHandlers.push(params);
     this.flush();
-=======
-    handler(function () {
-      self.processing = false;
-      process.nextTick(function () {
-        self.flush();
-      });
-    });
->>>>>>> b1887995
   }
 
   /**
