--- conflicted
+++ resolved
@@ -795,16 +795,9 @@
   this.readyState = WebSocket.CONNECTING;
 }
 
-<<<<<<< HEAD
-function establishConnection(ReceiverClass, SenderClass, socket, upgradeHead) {
-  var ultron = this._ultron = new Ultron(socket),
-    self = this;
-=======
 function establishConnection (ReceiverClass, SenderClass, socket, upgradeHead) {
   var ultron = this._ultron = new Ultron(socket);
-  var called = false;
   var self = this;
->>>>>>> b1887995
 
   socket.setTimeout(0);
   socket.setNoDelay(true);
@@ -818,7 +811,7 @@
   ultron.on('error', cleanupWebsocketResources.bind(this));
 
   // ensure that the upgradeHead is added to the receiver
-<<<<<<< HEAD
+
   if (upgradeHead && upgradeHead.length > 0) {
     socket.unshift(upgradeHead);
     upgradeHead = null;
@@ -826,25 +819,6 @@
 
   // subsequent packets are pushed to the receiver
   ultron.on('data', (data) => {
-=======
-  function firstHandler (data) {
-    if (called || self.readyState === WebSocket.CLOSED) return;
-
-    called = true;
-    socket.removeListener('data', firstHandler);
-    ultron.on('data', realHandler);
-
-    if (upgradeHead && upgradeHead.length > 0) {
-      realHandler(upgradeHead);
-      upgradeHead = null;
-    }
-
-    if (data) realHandler(data);
-  }
-
-  // subsequent packets are pushed straight to the receiver
-  function realHandler (data) {
->>>>>>> b1887995
     self.bytesReceived += data.length;
     self._receiver.add(data);
   });
