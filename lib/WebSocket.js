--- conflicted
+++ resolved
@@ -663,32 +663,14 @@
     requestOptions.headers['Sec-WebSocket-Extensions'] = Extensions.format(extensionsOffer);
   }
 
-<<<<<<< HEAD
-  if (options.isDefinedAndNonNull('pfx')
-   || options.isDefinedAndNonNull('key')
-   || options.isDefinedAndNonNull('passphrase')
-   || options.isDefinedAndNonNull('cert')
-   || options.isDefinedAndNonNull('ca')
-   || options.isDefinedAndNonNull('ciphers')
-   || options.isDefinedAndNonNull('rejectUnauthorized')
-   || options.isDefinedAndNonNull('checkServerIdentity')) {
-
-    if (options.isDefinedAndNonNull('pfx')) requestOptions.pfx = options.value.pfx;
-    if (options.isDefinedAndNonNull('key')) requestOptions.key = options.value.key;
-    if (options.isDefinedAndNonNull('passphrase')) requestOptions.passphrase = options.value.passphrase;
-    if (options.isDefinedAndNonNull('cert')) requestOptions.cert = options.value.cert;
-    if (options.isDefinedAndNonNull('ca')) requestOptions.ca = options.value.ca;
-    if (options.isDefinedAndNonNull('ciphers')) requestOptions.ciphers = options.value.ciphers;
-    if (options.isDefinedAndNonNull('rejectUnauthorized')) requestOptions.rejectUnauthorized = options.value.rejectUnauthorized;
-    if (options.isDefinedAndNonNull('checkServerIdentity')) requestOptions.checkServerIdentity = options.value.checkServerIdentity;
-=======
   if (isDefinedAndNonNull(options, 'pfx')
    || isDefinedAndNonNull(options, 'key')
    || isDefinedAndNonNull(options, 'passphrase')
    || isDefinedAndNonNull(options, 'cert')
    || isDefinedAndNonNull(options, 'ca')
    || isDefinedAndNonNull(options, 'ciphers')
-   || isDefinedAndNonNull(options, 'rejectUnauthorized')) {
+   || isDefinedAndNonNull(options, 'rejectUnauthorized')
+   || isDefinedAndNonNull(options, 'checkServerIdentity')) {
 
     if (isDefinedAndNonNull(options, 'pfx')) requestOptions.pfx = options.pfx;
     if (isDefinedAndNonNull(options, 'key')) requestOptions.key = options.key;
@@ -696,9 +678,8 @@
     if (isDefinedAndNonNull(options, 'cert')) requestOptions.cert = options.cert;
     if (isDefinedAndNonNull(options, 'ca')) requestOptions.ca = options.ca;
     if (isDefinedAndNonNull(options, 'ciphers')) requestOptions.ciphers = options.ciphers;
-    if (isDefinedAndNonNull(options, 'rejectUnauthorized'))
-      requestOptions.rejectUnauthorized = options.rejectUnauthorized;
->>>>>>> 49c67a9a
+    if (isDefinedAndNonNull(options, 'rejectUnauthorized')) requestOptions.rejectUnauthorized = options.rejectUnauthorized;
+    if (isDefinedAndNonNull(options, 'checkServerIdentity')) requestOptions.checkServerIdentity = options.checkServerIdentity;
 
     if (!agent) {
         // global agent ignores client side certificates
