/* eslint no-unused-vars: ["error", { "varsIgnorePattern": "^Duplex|Readable$" }] */

'use strict';

const EventEmitter = require('events');
const https = require('https');
const http = require('http');
const net = require('net');
const tls = require('tls');
const { randomBytes, createHash } = require('crypto');
const { Duplex, Readable } = require('stream');
const { URL } = require('url');

const PerMessageDeflate = require('./permessage-deflate');
const Receiver = require('./receiver');
const Sender = require('./sender');
const {
  BINARY_TYPES,
  EMPTY_BUFFER,
  GUID,
  kForOnEventAttribute,
  kListener,
  kStatusCode,
  kWebSocket,
  NOOP
} = require('./constants');
const {
  EventTarget: { addEventListener, removeEventListener }
} = require('./event-target');
const { format, parse } = require('./extension');
const { toBuffer } = require('./buffer-util');

const closeTimeout = 30 * 1000;
const kAborted = Symbol('kAborted');
const protocolVersions = [8, 13];
const readyStates = ['CONNECTING', 'OPEN', 'CLOSING', 'CLOSED'];
const subprotocolRegex = /^[!#$%&'*+\-.0-9A-Z^_`|a-z~]+$/;

/**
 * Class representing a WebSocket.
 *
 * @extends EventEmitter
 */
class WebSocket extends EventEmitter {
  /**
   * Create a new `WebSocket`.
   *
   * @param {(String|URL)} address The URL to which to connect
   * @param {(String|String[])} [protocols] The subprotocols
   * @param {Object} [options] Connection options
   */
  constructor(address, protocols, options) {
    super();

    this._binaryType = BINARY_TYPES[0];
    this._closeCode = 1006;
    this._closeFrameReceived = false;
    this._closeFrameSent = false;
    this._closeMessage = EMPTY_BUFFER;
    this._closeTimer = null;
    this._extensions = {};
    this._paused = false;
    this._protocol = '';
    this._readyState = WebSocket.CONNECTING;
    this._receiver = null;
    this._sender = null;
    this._socket = null;

    if (address !== null) {
      this._bufferedAmount = 0;
      this._isServer = false;
      this._redirects = 0;

      if (protocols === undefined) {
        protocols = [];
      } else if (!Array.isArray(protocols)) {
        if (typeof protocols === 'object' && protocols !== null) {
          options = protocols;
          protocols = [];
        } else {
          protocols = [protocols];
        }
      }

      initAsClient(this, address, protocols, options);
    } else {
      this._autoPong = options.autoPong;
      this._isServer = true;
    }
  }

  /**
   * This deviates from the WHATWG interface since ws doesn't support the
   * required default "blob" type (instead we define a custom "nodebuffer"
   * type).
   *
   * @type {String}
   */
  get binaryType() {
    return this._binaryType;
  }

  set binaryType(type) {
    if (!BINARY_TYPES.includes(type)) return;

    this._binaryType = type;

    //
    // Allow to change `binaryType` on the fly.
    //
    if (this._receiver) this._receiver._binaryType = type;
  }

  /**
   * @type {Number}
   */
  get bufferedAmount() {
    if (!this._socket) return this._bufferedAmount;

    return this._socket._writableState.length + this._sender._bufferedBytes;
  }

  /**
   * @type {String}
   */
  get extensions() {
    return Object.keys(this._extensions).join();
  }

  /**
   * @type {Boolean}
   */
  get isPaused() {
    return this._paused;
  }

  /**
   * @type {Function}
   */
  /* istanbul ignore next */
  get onclose() {
    return null;
  }

  /**
   * @type {Function}
   */
  /* istanbul ignore next */
  get onerror() {
    return null;
  }

  /**
   * @type {Function}
   */
  /* istanbul ignore next */
  get onopen() {
    return null;
  }

  /**
   * @type {Function}
   */
  /* istanbul ignore next */
  get onmessage() {
    return null;
  }

  /**
   * @type {String}
   */
  get protocol() {
    return this._protocol;
  }

  /**
   * @type {Number}
   */
  get readyState() {
    return this._readyState;
  }

  /**
   * @type {String}
   */
  get url() {
    return this._url;
  }

  /**
   * Set up the socket and the internal resources.
   *
   * @param {Duplex} socket The network socket between the server and client
   * @param {Buffer} head The first packet of the upgraded stream
   * @param {Object} options Options object
   * @param {Boolean} [options.allowSynchronousEvents=false] Specifies whether
   *     any of the `'message'`, `'ping'`, and `'pong'` events can be emitted
   *     multiple times in the same tick
   * @param {Function} [options.generateMask] The function used to generate the
   *     masking key
   * @param {Number} [options.maxPayload=0] The maximum allowed message size
   * @param {Boolean} [options.skipUTF8Validation=false] Specifies whether or
   *     not to skip UTF-8 validation for text and close messages
   * @private
   */
  setSocket(socket, head, options) {
    const receiver = new Receiver({
      allowSynchronousEvents: options.allowSynchronousEvents,
      binaryType: this.binaryType,
      extensions: this._extensions,
      isServer: this._isServer,
      maxPayload: options.maxPayload,
      skipUTF8Validation: options.skipUTF8Validation
    });

    this._sender = new Sender(socket, this._extensions, options.generateMask);
    this._receiver = receiver;
    this._socket = socket;

    receiver[kWebSocket] = this;
    socket[kWebSocket] = this;

    receiver.on('conclude', receiverOnConclude);
    receiver.on('drain', receiverOnDrain);
    receiver.on('error', receiverOnError);
    receiver.on('message', receiverOnMessage);
    receiver.on('ping', receiverOnPing);
    receiver.on('pong', receiverOnPong);

    //
    // These methods may not be available if `socket` is just a `Duplex`.
    //
    if (socket.setTimeout) socket.setTimeout(0);
    if (socket.setNoDelay) socket.setNoDelay();

    if (head.length > 0) socket.unshift(head);

    socket.on('close', socketOnClose);
    socket.on('data', socketOnData);
    socket.on('end', socketOnEnd);
    socket.on('error', socketOnError);

    this._readyState = WebSocket.OPEN;
    this.emit('open');
  }

  /**
   * Emit the `'close'` event.
   *
   * @private
   */
  emitClose() {
    if (!this._socket) {
      this._readyState = WebSocket.CLOSED;
      this.emit('close', this._closeCode, this._closeMessage, this);
      return;
    }

    if (this._extensions[PerMessageDeflate.extensionName]) {
      this._extensions[PerMessageDeflate.extensionName].cleanup();
    }

    this._receiver.removeAllListeners();
    this._readyState = WebSocket.CLOSED;
    this.emit('close', this._closeCode, this._closeMessage, this);
  }

  /**
   * Start a closing handshake.
   *
   *          +----------+   +-----------+   +----------+
   *     - - -|ws.close()|-->|close frame|-->|ws.close()|- - -
   *    |     +----------+   +-----------+   +----------+     |
   *          +----------+   +-----------+         |
   * CLOSING  |ws.close()|<--|close frame|<--+-----+       CLOSING
   *          +----------+   +-----------+   |
   *    |           |                        |   +---+        |
   *                +------------------------+-->|fin| - - - -
   *    |         +---+                      |   +---+
   *     - - - - -|fin|<---------------------+
   *              +---+
   *
   * @param {Number} [code] Status code explaining why the connection is closing
   * @param {(String|Buffer)} [data] The reason why the connection is
   *     closing
   * @public
   */
  close(code, data) {
    if (this.readyState === WebSocket.CLOSED) return;
    if (this.readyState === WebSocket.CONNECTING) {
      const msg = 'WebSocket was closed before the connection was established';
      abortHandshake(this, this._req, msg);
      return;
    }

    if (this.readyState === WebSocket.CLOSING) {
      if (
        this._closeFrameSent &&
        (this._closeFrameReceived || this._receiver._writableState.errorEmitted)
      ) {
        this._socket.end();
      }

      return;
    }

    this._readyState = WebSocket.CLOSING;
    this._sender.close(code, data, !this._isServer, (err) => {
      //
      // This error is handled by the `'error'` listener on the socket. We only
      // want to know if the close frame has been sent here.
      //
      if (err) return;

      this._closeFrameSent = true;

      if (
        this._closeFrameReceived ||
        this._receiver._writableState.errorEmitted
      ) {
        this._socket.end();
      }
    });

    //
    // Specify a timeout for the closing handshake to complete.
    //
    this._closeTimer = setTimeout(
      this._socket.destroy.bind(this._socket),
      closeTimeout
    );
  }

  /**
   * Pause the socket.
   *
   * @public
   */
  pause() {
    if (
      this.readyState === WebSocket.CONNECTING ||
      this.readyState === WebSocket.CLOSED
    ) {
      return;
    }

    this._paused = true;
    this._socket.pause();
  }

  /**
   * Send a ping.
   *
   * @param {*} [data] The data to send
   * @param {Boolean} [mask] Indicates whether or not to mask `data`
   * @param {Function} [cb] Callback which is executed when the ping is sent
   * @public
   */
  ping(data, mask, cb) {
    if (this.readyState === WebSocket.CONNECTING) {
      throw new Error('WebSocket is not open: readyState 0 (CONNECTING)');
    }

    if (typeof data === 'function') {
      cb = data;
      data = mask = undefined;
    } else if (typeof mask === 'function') {
      cb = mask;
      mask = undefined;
    }

    if (typeof data === 'number') data = data.toString();

    if (this.readyState !== WebSocket.OPEN) {
      sendAfterClose(this, data, cb);
      return;
    }

    if (mask === undefined) mask = !this._isServer;
    this._sender.ping(data || EMPTY_BUFFER, mask, cb);
  }

  /**
   * Send a pong.
   *
   * @param {*} [data] The data to send
   * @param {Boolean} [mask] Indicates whether or not to mask `data`
   * @param {Function} [cb] Callback which is executed when the pong is sent
   * @public
   */
  pong(data, mask, cb) {
    if (this.readyState === WebSocket.CONNECTING) {
      throw new Error('WebSocket is not open: readyState 0 (CONNECTING)');
    }

    if (typeof data === 'function') {
      cb = data;
      data = mask = undefined;
    } else if (typeof mask === 'function') {
      cb = mask;
      mask = undefined;
    }

    if (typeof data === 'number') data = data.toString();

    if (this.readyState !== WebSocket.OPEN) {
      sendAfterClose(this, data, cb);
      return;
    }

    if (mask === undefined) mask = !this._isServer;
    this._sender.pong(data || EMPTY_BUFFER, mask, cb);
  }

  /**
   * Resume the socket.
   *
   * @public
   */
  resume() {
    if (
      this.readyState === WebSocket.CONNECTING ||
      this.readyState === WebSocket.CLOSED
    ) {
      return;
    }

    this._paused = false;
    if (!this._receiver._writableState.needDrain) this._socket.resume();
  }

  /**
   * Send a data message.
   *
   * @param {*} data The message to send
   * @param {Object} [options] Options object
   * @param {Boolean} [options.binary] Specifies whether `data` is binary or
   *     text
   * @param {Boolean} [options.compress] Specifies whether or not to compress
   *     `data`
   * @param {Boolean} [options.fin=true] Specifies whether the fragment is the
   *     last one
   * @param {Boolean} [options.mask] Specifies whether or not to mask `data`
   * @param {Function} [cb] Callback which is executed when data is written out
   * @public
   */
  send(data, options, cb) {
    if (this.readyState === WebSocket.CONNECTING) {
      throw new Error('WebSocket is not open: readyState 0 (CONNECTING)');
    }

    if (typeof options === 'function') {
      cb = options;
      options = {};
    }

    if (typeof data === 'number') data = data.toString();

    if (this.readyState !== WebSocket.OPEN) {
      sendAfterClose(this, data, cb);
      return;
    }

    const opts = {
      binary: typeof data !== 'string',
      mask: !this._isServer,
      compress: true,
      fin: true,
      ...options
    };

    if (!this._extensions[PerMessageDeflate.extensionName]) {
      opts.compress = false;
    }

    this._sender.send(data || EMPTY_BUFFER, opts, cb);
  }

  /**
   * Forcibly close the connection.
   *
   * @public
   */
  terminate() {
    if (this.readyState === WebSocket.CLOSED) return;
    if (this.readyState === WebSocket.CONNECTING) {
      const msg = 'WebSocket was closed before the connection was established';
      abortHandshake(this, this._req, msg);
      return;
    }

    if (this._socket) {
      this._readyState = WebSocket.CLOSING;
      this._socket.destroy();
    }
  }
}

/**
 * @constant {Number} CONNECTING
 * @memberof WebSocket
 */
Object.defineProperty(WebSocket, 'CONNECTING', {
  enumerable: true,
  value: readyStates.indexOf('CONNECTING')
});

/**
 * @constant {Number} CONNECTING
 * @memberof WebSocket.prototype
 */
Object.defineProperty(WebSocket.prototype, 'CONNECTING', {
  enumerable: true,
  value: readyStates.indexOf('CONNECTING')
});

/**
 * @constant {Number} OPEN
 * @memberof WebSocket
 */
Object.defineProperty(WebSocket, 'OPEN', {
  enumerable: true,
  value: readyStates.indexOf('OPEN')
});

/**
 * @constant {Number} OPEN
 * @memberof WebSocket.prototype
 */
Object.defineProperty(WebSocket.prototype, 'OPEN', {
  enumerable: true,
  value: readyStates.indexOf('OPEN')
});

/**
 * @constant {Number} CLOSING
 * @memberof WebSocket
 */
Object.defineProperty(WebSocket, 'CLOSING', {
  enumerable: true,
  value: readyStates.indexOf('CLOSING')
});

/**
 * @constant {Number} CLOSING
 * @memberof WebSocket.prototype
 */
Object.defineProperty(WebSocket.prototype, 'CLOSING', {
  enumerable: true,
  value: readyStates.indexOf('CLOSING')
});

/**
 * @constant {Number} CLOSED
 * @memberof WebSocket
 */
Object.defineProperty(WebSocket, 'CLOSED', {
  enumerable: true,
  value: readyStates.indexOf('CLOSED')
});

/**
 * @constant {Number} CLOSED
 * @memberof WebSocket.prototype
 */
Object.defineProperty(WebSocket.prototype, 'CLOSED', {
  enumerable: true,
  value: readyStates.indexOf('CLOSED')
});

[
  'binaryType',
  'bufferedAmount',
  'extensions',
  'isPaused',
  'protocol',
  'readyState',
  'url'
].forEach((property) => {
  Object.defineProperty(WebSocket.prototype, property, { enumerable: true });
});

//
// Add the `onopen`, `onerror`, `onclose`, and `onmessage` attributes.
// See https://html.spec.whatwg.org/multipage/comms.html#the-websocket-interface
//
['open', 'error', 'close', 'message'].forEach((method) => {
  Object.defineProperty(WebSocket.prototype, `on${method}`, {
    enumerable: true,
    get() {
      for (const listener of this.listeners(method)) {
        if (listener[kForOnEventAttribute]) return listener[kListener];
      }

      return null;
    },
    set(handler) {
      for (const listener of this.listeners(method)) {
        if (listener[kForOnEventAttribute]) {
          this.removeListener(method, listener);
          break;
        }
      }

      if (typeof handler !== 'function') return;

      this.addEventListener(method, handler, {
        [kForOnEventAttribute]: true
      });
    }
  });
});

WebSocket.prototype.addEventListener = addEventListener;
WebSocket.prototype.removeEventListener = removeEventListener;

module.exports = WebSocket;

/**
 * Initialize a WebSocket client.
 *
 * @param {WebSocket} websocket The client to initialize
 * @param {(String|URL)} address The URL to which to connect
 * @param {Array} protocols The subprotocols
 * @param {Object} [options] Connection options
 * @param {Boolean} [options.allowSynchronousEvents=false] Specifies whether any
 *     of the `'message'`, `'ping'`, and `'pong'` events can be emitted multiple
 *     times in the same tick
 * @param {Boolean} [options.autoPong=true] Specifies whether or not to
 *     automatically send a pong in response to a ping
 * @param {Function} [options.finishRequest] A function which can be used to
 *     customize the headers of each http request before it is sent
 * @param {Boolean} [options.followRedirects=false] Whether or not to follow
 *     redirects
 * @param {Function} [options.generateMask] The function used to generate the
 *     masking key
 * @param {Number} [options.handshakeTimeout] Timeout in milliseconds for the
 *     handshake request
 * @param {Number} [options.maxPayload=104857600] The maximum allowed message
 *     size
 * @param {Number} [options.maxRedirects=10] The maximum number of redirects
 *     allowed
 * @param {String} [options.origin] Value of the `Origin` or
 *     `Sec-WebSocket-Origin` header
 * @param {(Boolean|Object)} [options.perMessageDeflate=true] Enable/disable
 *     permessage-deflate
 * @param {Number} [options.protocolVersion=13] Value of the
 *     `Sec-WebSocket-Version` header
 * @param {Boolean} [options.skipUTF8Validation=false] Specifies whether or
 *     not to skip UTF-8 validation for text and close messages
 * @private
 */
function initAsClient(websocket, address, protocols, options) {
  const opts = {
    allowSynchronousEvents: false,
    autoPong: true,
    protocolVersion: protocolVersions[1],
    maxPayload: 100 * 1024 * 1024,
    skipUTF8Validation: false,
    perMessageDeflate: true,
    followRedirects: false,
    maxRedirects: 10,
    ...options,
    createConnection: undefined,
    socketPath: undefined,
    hostname: undefined,
    protocol: undefined,
    timeout: undefined,
    method: 'GET',
    host: undefined,
    path: undefined,
    port: undefined
  };

  websocket._autoPong = opts.autoPong;

  if (!protocolVersions.includes(opts.protocolVersion)) {
    throw new RangeError(
      `Unsupported protocol version: ${opts.protocolVersion} ` +
        `(supported versions: ${protocolVersions.join(', ')})`
    );
  }

  let parsedUrl;

  if (address instanceof URL) {
    parsedUrl = address;
  } else {
    try {
      parsedUrl = new URL(address);
    } catch (e) {
      throw new SyntaxError(`Invalid URL: ${address}`);
    }
  }

  if (parsedUrl.protocol === 'http:') {
    parsedUrl.protocol = 'ws:';
  } else if (parsedUrl.protocol === 'https:') {
    parsedUrl.protocol = 'wss:';
  }

  websocket._url = parsedUrl.href;

  const isSecure = parsedUrl.protocol === 'wss:';
  const isIpcUrl = parsedUrl.protocol === 'ws+unix:';
  let invalidUrlMessage;

  if (parsedUrl.protocol !== 'ws:' && !isSecure && !isIpcUrl) {
    invalidUrlMessage =
      'The URL\'s protocol must be one of "ws:", "wss:", ' +
      '"http:", "https", or "ws+unix:"';
  } else if (isIpcUrl && !parsedUrl.pathname) {
    invalidUrlMessage = "The URL's pathname is empty";
  } else if (parsedUrl.hash) {
    invalidUrlMessage = 'The URL contains a fragment identifier';
  }

  if (invalidUrlMessage) {
    const err = new SyntaxError(invalidUrlMessage);

    if (websocket._redirects === 0) {
      throw err;
    } else {
      emitErrorAndClose(websocket, err);
      return;
    }
  }

  const defaultPort = isSecure ? 443 : 80;
  const key = randomBytes(16).toString('base64');
  const request = isSecure ? https.request : http.request;
  const protocolSet = new Set();
  let perMessageDeflate;

  opts.createConnection = isSecure ? tlsConnect : netConnect;
  opts.defaultPort = opts.defaultPort || defaultPort;
  opts.port = parsedUrl.port || defaultPort;
  opts.host = parsedUrl.hostname.startsWith('[')
    ? parsedUrl.hostname.slice(1, -1)
    : parsedUrl.hostname;
  opts.headers = {
    ...opts.headers,
    'Sec-WebSocket-Version': opts.protocolVersion,
    'Sec-WebSocket-Key': key,
    Connection: 'Upgrade',
    Upgrade: 'websocket'
  };
  opts.path = parsedUrl.pathname + parsedUrl.search;
  opts.timeout = opts.handshakeTimeout;

  if (opts.perMessageDeflate) {
    perMessageDeflate = new PerMessageDeflate(
      opts.perMessageDeflate !== true ? opts.perMessageDeflate : {},
      false,
      opts.maxPayload
    );
    opts.headers['Sec-WebSocket-Extensions'] = format({
      [PerMessageDeflate.extensionName]: perMessageDeflate.offer()
    });
  }
  if (protocols.length) {
    for (const protocol of protocols) {
      if (
        typeof protocol !== 'string' ||
        !subprotocolRegex.test(protocol) ||
        protocolSet.has(protocol)
      ) {
        throw new SyntaxError(
          'An invalid or duplicated subprotocol was specified'
        );
      }

      protocolSet.add(protocol);
    }

    opts.headers['Sec-WebSocket-Protocol'] = protocols.join(',');
  }
  if (opts.origin) {
    if (opts.protocolVersion < 13) {
      opts.headers['Sec-WebSocket-Origin'] = opts.origin;
    } else {
      opts.headers.Origin = opts.origin;
    }
  }
  if (parsedUrl.username || parsedUrl.password) {
    opts.auth = `${parsedUrl.username}:${parsedUrl.password}`;
  }

  if (isIpcUrl) {
    const parts = opts.path.split(':');

    opts.socketPath = parts[0];
    opts.path = parts[1];
  }

  let req;

  if (opts.followRedirects) {
    if (websocket._redirects === 0) {
      websocket._originalIpc = isIpcUrl;
      websocket._originalSecure = isSecure;
      websocket._originalHostOrSocketPath = isIpcUrl
        ? opts.socketPath
        : parsedUrl.host;

      const headers = options && options.headers;

      //
      // Shallow copy the user provided options so that headers can be changed
      // without mutating the original object.
      //
      options = { ...options, headers: {} };

      if (headers) {
        for (const [key, value] of Object.entries(headers)) {
          options.headers[key.toLowerCase()] = value;
        }
      }
    } else if (websocket.listenerCount('redirect') === 0) {
      const isSameHost = isIpcUrl
        ? websocket._originalIpc
          ? opts.socketPath === websocket._originalHostOrSocketPath
          : false
        : websocket._originalIpc
          ? false
          : parsedUrl.host === websocket._originalHostOrSocketPath;

      if (!isSameHost || (websocket._originalSecure && !isSecure)) {
        //
        // Match curl 7.77.0 behavior and drop the following headers. These
        // headers are also dropped when following a redirect to a subdomain.
        //
        delete opts.headers.authorization;
        delete opts.headers.cookie;

        if (!isSameHost) delete opts.headers.host;

        opts.auth = undefined;
      }
    }

    //
    // Match curl 7.77.0 behavior and make the first `Authorization` header win.
    // If the `Authorization` header is set, then there is nothing to do as it
    // will take precedence.
    //
    if (opts.auth && !options.headers.authorization) {
      options.headers.authorization =
        'Basic ' + Buffer.from(opts.auth).toString('base64');
    }

    req = websocket._req = request(opts);

    if (websocket._redirects) {
      //
      // Unlike what is done for the `'upgrade'` event, no early exit is
      // triggered here if the user calls `websocket.close()` or
      // `websocket.terminate()` from a listener of the `'redirect'` event. This
      // is because the user can also call `request.destroy()` with an error
      // before calling `websocket.close()` or `websocket.terminate()` and this
      // would result in an error being emitted on the `request` object with no
      // `'error'` event listeners attached.
      //
      websocket.emit('redirect', websocket.url, req);
    }
  } else {
    req = websocket._req = request(opts);
  }

  if (opts.timeout) {
    req.on('timeout', () => {
      abortHandshake(websocket, req, 'Opening handshake has timed out');
    });
  }

  req.on('error', (err) => {
    if (req === null || req[kAborted]) return;

    req = websocket._req = null;
<<<<<<< HEAD
    websocket._readyState = WebSocket.CLOSING;
    websocket.emit('error', err, websocket);
    websocket.emitClose();
=======
    emitErrorAndClose(websocket, err);
>>>>>>> 598c21ad
  });

  req.on('response', (res) => {
    const location = res.headers.location;
    const statusCode = res.statusCode;

    if (
      location &&
      opts.followRedirects &&
      statusCode >= 300 &&
      statusCode < 400
    ) {
      if (++websocket._redirects > opts.maxRedirects) {
        abortHandshake(websocket, req, 'Maximum redirects exceeded');
        return;
      }

      req.abort();

      let addr;

      try {
        addr = new URL(location, address);
      } catch (e) {
        const err = new SyntaxError(`Invalid URL: ${location}`);
        emitErrorAndClose(websocket, err);
        return;
      }

      initAsClient(websocket, addr, protocols, options);
    } else if (!websocket.emit('unexpected-response', req, res)) {
      abortHandshake(
        websocket,
        req,
        `Unexpected server response: ${res.statusCode}`
      );
    }
  });

  req.on('upgrade', (res, socket, head) => {
    websocket.emit('upgrade', res);

    //
    // The user may have closed the connection from a listener of the
    // `'upgrade'` event.
    //
    if (websocket.readyState !== WebSocket.CONNECTING) return;

    req = websocket._req = null;

    if (res.headers.upgrade.toLowerCase() !== 'websocket') {
      abortHandshake(websocket, socket, 'Invalid Upgrade header');
      return;
    }

    const digest = createHash('sha1')
      .update(key + GUID)
      .digest('base64');

    if (res.headers['sec-websocket-accept'] !== digest) {
      abortHandshake(websocket, socket, 'Invalid Sec-WebSocket-Accept header');
      return;
    }

    const serverProt = res.headers['sec-websocket-protocol'];
    let protError;

    if (serverProt !== undefined) {
      if (!protocolSet.size) {
        protError = 'Server sent a subprotocol but none was requested';
      } else if (!protocolSet.has(serverProt)) {
        protError = 'Server sent an invalid subprotocol';
      }
    } else if (protocolSet.size) {
      protError = 'Server sent no subprotocol';
    }

    if (protError) {
      abortHandshake(websocket, socket, protError);
      return;
    }

    if (serverProt) websocket._protocol = serverProt;

    const secWebSocketExtensions = res.headers['sec-websocket-extensions'];

    if (secWebSocketExtensions !== undefined) {
      if (!perMessageDeflate) {
        const message =
          'Server sent a Sec-WebSocket-Extensions header but no extension ' +
          'was requested';
        abortHandshake(websocket, socket, message);
        return;
      }

      let extensions;

      try {
        extensions = parse(secWebSocketExtensions);
      } catch (err) {
        const message = 'Invalid Sec-WebSocket-Extensions header';
        abortHandshake(websocket, socket, message);
        return;
      }

      const extensionNames = Object.keys(extensions);

      if (
        extensionNames.length !== 1 ||
        extensionNames[0] !== PerMessageDeflate.extensionName
      ) {
        const message = 'Server indicated an extension that was not requested';
        abortHandshake(websocket, socket, message);
        return;
      }

      try {
        perMessageDeflate.accept(extensions[PerMessageDeflate.extensionName]);
      } catch (err) {
        const message = 'Invalid Sec-WebSocket-Extensions header';
        abortHandshake(websocket, socket, message);
        return;
      }

      websocket._extensions[PerMessageDeflate.extensionName] =
        perMessageDeflate;
    }

    websocket.setSocket(socket, head, {
      allowSynchronousEvents: opts.allowSynchronousEvents,
      generateMask: opts.generateMask,
      maxPayload: opts.maxPayload,
      skipUTF8Validation: opts.skipUTF8Validation
    });
  });

  if (opts.finishRequest) {
    opts.finishRequest(req, websocket);
  } else {
    req.end();
  }
}

/**
 * Emit the `'error'` and `'close'` events.
 *
 * @param {WebSocket} websocket The WebSocket instance
 * @param {Error} The error to emit
 * @private
 */
function emitErrorAndClose(websocket, err) {
  websocket._readyState = WebSocket.CLOSING;
  websocket.emit('error', err);
  websocket.emitClose();
}

/**
 * Create a `net.Socket` and initiate a connection.
 *
 * @param {Object} options Connection options
 * @return {net.Socket} The newly created socket used to start the connection
 * @private
 */
function netConnect(options) {
  options.path = options.socketPath;
  return net.connect(options);
}

/**
 * Create a `tls.TLSSocket` and initiate a connection.
 *
 * @param {Object} options Connection options
 * @return {tls.TLSSocket} The newly created socket used to start the connection
 * @private
 */
function tlsConnect(options) {
  options.path = undefined;

  if (!options.servername && options.servername !== '') {
    options.servername = net.isIP(options.host) ? '' : options.host;
  }

  return tls.connect(options);
}

/**
 * Abort the handshake and emit an error.
 *
 * @param {WebSocket} websocket The WebSocket instance
 * @param {(http.ClientRequest|net.Socket|tls.Socket)} stream The request to
 *     abort or the socket to destroy
 * @param {String} message The error message
 * @private
 */
function abortHandshake(websocket, stream, message) {
  websocket._readyState = WebSocket.CLOSING;

  const err = new Error(message);
  Error.captureStackTrace(err, abortHandshake);

  if (stream.setHeader) {
    stream[kAborted] = true;
    stream.abort();

    if (stream.socket && !stream.socket.destroyed) {
      //
      // On Node.js >= 14.3.0 `request.abort()` does not destroy the socket if
      // called after the request completed. See
      // https://github.com/websockets/ws/issues/1869.
      //
      stream.socket.destroy();
    }

    process.nextTick(emitErrorAndClose, websocket, err);
  } else {
    stream.destroy(err);
    stream.once('error', websocket.emit.bind(websocket, 'error'));
    stream.once('close', websocket.emitClose.bind(websocket));
  }
}

/**
 * Handle cases where the `ping()`, `pong()`, or `send()` methods are called
 * when the `readyState` attribute is `CLOSING` or `CLOSED`.
 *
 * @param {WebSocket} websocket The WebSocket instance
 * @param {*} [data] The data to send
 * @param {Function} [cb] Callback
 * @private
 */
function sendAfterClose(websocket, data, cb) {
  if (data) {
    const length = toBuffer(data).length;

    //
    // The `_bufferedAmount` property is used only when the peer is a client and
    // the opening handshake fails. Under these circumstances, in fact, the
    // `setSocket()` method is not called, so the `_socket` and `_sender`
    // properties are set to `null`.
    //
    if (websocket._socket) websocket._sender._bufferedBytes += length;
    else websocket._bufferedAmount += length;
  }

  if (cb) {
    const err = new Error(
      `WebSocket is not open: readyState ${websocket.readyState} ` +
        `(${readyStates[websocket.readyState]})`
    );
    process.nextTick(cb, err);
  }
}

/**
 * The listener of the `Receiver` `'conclude'` event.
 *
 * @param {Number} code The status code
 * @param {Buffer} reason The reason for closing
 * @private
 */
function receiverOnConclude(code, reason) {
  const websocket = this[kWebSocket];

  websocket._closeFrameReceived = true;
  websocket._closeMessage = reason;
  websocket._closeCode = code;

  if (websocket._socket[kWebSocket] === undefined) return;

  websocket._socket.removeListener('data', socketOnData);
  process.nextTick(resume, websocket._socket);

  if (code === 1005) websocket.close();
  else websocket.close(code, reason);
}

/**
 * The listener of the `Receiver` `'drain'` event.
 *
 * @private
 */
function receiverOnDrain() {
  const websocket = this[kWebSocket];

  if (!websocket.isPaused) websocket._socket.resume();
}

/**
 * The listener of the `Receiver` `'error'` event.
 *
 * @param {(RangeError|Error)} err The emitted error
 * @private
 */
function receiverOnError(err) {
  const websocket = this[kWebSocket];

  if (websocket._socket[kWebSocket] !== undefined) {
    websocket._socket.removeListener('data', socketOnData);

    //
    // On Node.js < 14.0.0 the `'error'` event is emitted synchronously. See
    // https://github.com/websockets/ws/issues/1940.
    //
    process.nextTick(resume, websocket._socket);

    websocket.close(err[kStatusCode]);
  }

  websocket.emit('error', err, websocket);
}

/**
 * The listener of the `Receiver` `'finish'` event.
 *
 * @private
 */
function receiverOnFinish() {
  this[kWebSocket].emitClose(this);
}

/**
 * The listener of the `Receiver` `'message'` event.
 *
 * @param {Buffer|ArrayBuffer|Buffer[])} data The message
 * @param {Boolean} isBinary Specifies whether the message is binary or not
 * @private
 */
function receiverOnMessage(data, isBinary) {
  this[kWebSocket].emit('message', data, isBinary, this);
}

/**
 * The listener of the `Receiver` `'ping'` event.
 *
 * @param {Buffer} data The data included in the ping frame
 * @private
 */
function receiverOnPing(data) {
  const websocket = this[kWebSocket];

  if (websocket._autoPong) websocket.pong(data, !this._isServer, NOOP);
  websocket.emit('ping', data);
}

/**
 * The listener of the `Receiver` `'pong'` event.
 *
 * @param {Buffer} data The data included in the pong frame
 * @private
 */
function receiverOnPong(data) {
  this[kWebSocket].emit('pong', data);
}

/**
 * Resume a readable stream
 *
 * @param {Readable} stream The readable stream
 * @private
 */
function resume(stream) {
  stream.resume();
}

/**
 * The listener of the socket `'close'` event.
 *
 * @private
 */
function socketOnClose() {
  const websocket = this[kWebSocket];

  this.removeListener('close', socketOnClose);
  this.removeListener('data', socketOnData);
  this.removeListener('end', socketOnEnd);

  websocket._readyState = WebSocket.CLOSING;

  let chunk;

  //
  // The close frame might not have been received or the `'end'` event emitted,
  // for example, if the socket was destroyed due to an error. Ensure that the
  // `receiver` stream is closed after writing any remaining buffered data to
  // it. If the readable side of the socket is in flowing mode then there is no
  // buffered data as everything has been already written and `readable.read()`
  // will return `null`. If instead, the socket is paused, any possible buffered
  // data will be read as a single chunk.
  //
  if (
    !this._readableState.endEmitted &&
    !websocket._closeFrameReceived &&
    !websocket._receiver._writableState.errorEmitted &&
    (chunk = websocket._socket.read()) !== null
  ) {
    websocket._receiver.write(chunk);
  }

  websocket._receiver.end();

  this[kWebSocket] = undefined;

  clearTimeout(websocket._closeTimer);

  if (
    websocket._receiver._writableState.finished ||
    websocket._receiver._writableState.errorEmitted
  ) {
    websocket.emitClose();
  } else {
    websocket._receiver.on('error', receiverOnFinish);
    websocket._receiver.on('finish', receiverOnFinish);
  }
}

/**
 * The listener of the socket `'data'` event.
 *
 * @param {Buffer} chunk A chunk of data
 * @private
 */
function socketOnData(chunk) {
  if (!this[kWebSocket]._receiver.write(chunk)) {
    this.pause();
  }
}

/**
 * The listener of the socket `'end'` event.
 *
 * @private
 */
function socketOnEnd() {
  const websocket = this[kWebSocket];

  websocket._readyState = WebSocket.CLOSING;
  websocket._receiver.end();
  this.end();
}

/**
 * The listener of the socket `'error'` event.
 *
 * @private
 */
function socketOnError() {
  const websocket = this[kWebSocket];

  this.removeListener('error', socketOnError);
  this.on('error', NOOP);

  if (websocket) {
    websocket._readyState = WebSocket.CLOSING;
    this.destroy();
  }
}<|MERGE_RESOLUTION|>--- conflicted
+++ resolved
@@ -877,13 +877,7 @@
     if (req === null || req[kAborted]) return;
 
     req = websocket._req = null;
-<<<<<<< HEAD
-    websocket._readyState = WebSocket.CLOSING;
-    websocket.emit('error', err, websocket);
-    websocket.emitClose();
-=======
     emitErrorAndClose(websocket, err);
->>>>>>> 598c21ad
   });
 
   req.on('response', (res) => {
